--- conflicted
+++ resolved
@@ -248,11 +248,7 @@
         r = Rotation.from_matrix(np.stack([x, y, z], axis=-1))
         self._rotation_sampler = Slerp(u, r)
 
-<<<<<<< HEAD
-    def _sample_spline_orientations(self, u: np.ndarray):
-=======
     def sample_spline_orientations(self, u: Union[float, np.ndarray]):
->>>>>>> ee15e045
         """Local coordinate system at any point along the spline."""
         rot = self._rotation_sampler(u)
         if rot.single:
@@ -273,12 +269,8 @@
     def _get_equidistance_orientations(self, separation: float) -> Rotation:
         """Calculate orientations for equidistant samples with a defined separation."""
         u = self._get_equidistance_u(separation)
-<<<<<<< HEAD
-        return self._sample_spline_orientations(u)
+        return self.sample_spline_orientations(u)
 
     def _get_approximate_equidistance_orientations(self, separation: float) -> Rotation:
         u = self._get_approximate_equidistance_u(separation)
-        return self._sample_spline_orientations(u)
-=======
-        return self.sample_spline_orientations(u)
->>>>>>> ee15e045
+        return self._sample_spline_orientations(u)