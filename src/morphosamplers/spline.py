"""Tooling to fit and sample splines."""

from typing import Any, Dict, List, Optional, Tuple, Union

import numpy as np
from psygnal import EventedModel
from pydantic import PrivateAttr, conint, root_validator, validator
from scipy.interpolate import splev, splprep
from scipy.spatial.transform import Rotation, Slerp

<<<<<<< HEAD
from .utils import calculate_y_vectors_from_z_vectors, within_range
=======
from .utils import calculate_y_vectors_from_z_vectors
>>>>>>> 5293b7ae


class NDimensionalSpline(EventedModel):
    """Model for multidimensional splines."""

    points: np.ndarray
    order: conint(ge=1, le=5) = 3
<<<<<<< HEAD
    smoothing: Optional[int] = None
    mask_limits: Tuple[int, int] = (0, -1)
    _raw_u_mask_limits: Tuple[float, float] = PrivateAttr(())
    _equidistance_u_mask_limits: Tuple[float, float] = PrivateAttr(())
    _n_spline_samples: int = PrivateAttr(10000)
    _raw_spline_tck: Tuple = PrivateAttr(())
    _equidistance_spline_tck: Tuple = PrivateAttr(())
    _length: float = PrivateAttr()
    _masked_length: float = PrivateAttr()
=======
    _n_spline_samples: int = PrivateAttr(10000)
    _tck = PrivateAttr(Tuple)
    _length = PrivateAttr(float)
>>>>>>> 5293b7ae

    class Config:
        """Pydantic BaseModel configuration."""

        arbitrary_types_allowed = True

    def __init__(self, **kwargs):
        """Calculate the splines after validating the paramters."""
<<<<<<< HEAD
        super().__init__(**kwargs)
        self._prepare_splines()
=======
        super().__init__(points=points, order=order)
        self._prepare_spline()
>>>>>>> 5293b7ae

    @property
    def _ndim(self) -> int:
        ndim: int = self.points.shape[1]
        return ndim

    @validator("points", pre=True)
    def is_coordinate_array(cls, v: Union[List[List[float]], np.ndarray]) -> np.ndarray:
        """Validate and coerce the points values to a 2D numpy array."""
        points = np.atleast_2d(v)
        if points.ndim != 2:
            raise ValueError("points must be an (n, d) array")
        return points

    @root_validator(skip_on_failure=True)
    def validate_number_of_points(
            cls, values: Dict[str, Union[np.ndarray, int]]
    ) -> Dict[str, Union[np.ndarray, int]]:
        """Verify that the number of points > spline_order."""
        points: np.ndarray = values.get("points")
        n_points = points.shape[0]
        spline_order: Optional[int] = values.get("order")

        if spline_order is not None and n_points <= spline_order:
            raise ValueError("number of points must be greater than spline order")

        return values

    def __setattr__(self, name: str, value: Any) -> None:
        """Overwritten so that splines are recalculated when points are updated."""
        super().__setattr__(name, value)
<<<<<<< HEAD
        if name in ("points", "order", "smoothing", "mask_limits"):  # ensure splines stay in sync
            self._prepare_splines()

    def _prepare_splines(self) -> None:
        self._fit_raw_spline_parameters()
        self._fit_equidistance_spline_parameters()
=======
        if name in ("points", "order"):  # ensure splines stay in sync
            self._prepare_spline()
>>>>>>> 5293b7ae

    def _prepare_spline(self) -> None:
        """Spline parametrisation mapping [0, 1] to a smooth curve through spline points.

<<<<<<< HEAD
        Note: equidistant sampling of this spline parametrisation will not yield
        equidistant samples in Euclidean space.
        """
        self._raw_spline_tck, u = splprep(self.points.T, s=self.smoothing, k=self.order)
        self._raw_u_mask_limits = u[list(self.mask_limits)]

    def _fit_equidistance_spline_parameters(self) -> None:
        """Calculate a mapping of normalised cumulative distance to linear range [0, 1].

        * Normalised cumulative distance is the cumulative euclidean distance along
          the spline rescaled to a range of [0, 1].
        * The spline parametrisation calculated here can be used to
        map linearly spaced valueswhich when used in the spline spline parametrisation,
        yield equidistant points in Euclidean space.
=======
        Equidistant samples between 0 and 1 will yield points equidistant along
        the spline in euclidean space.
>>>>>>> 5293b7ae
        """
        # oversample an initial spline to ensure better distance parametrisation
        u = np.linspace(0, 1, self._n_spline_samples)
        tck, _ = splprep(self.points.T, s=0, k=self.order)
        samples = np.stack(splev(u, tck), axis=1)

        # calculate the cumulative length of line segments
        # as we move along the filament.
        inter_point_differences = np.diff(samples, axis=0)
        inter_point_distances = np.linalg.norm(inter_point_differences, axis=1)
        cumulative_distance = np.cumsum(inter_point_distances)
        # prepend a zero, no distance has been covered
        # at start of spline parametrisation
<<<<<<< HEAD
        cumulative_distance = np.r_[[0], cumulative_distance]

        # calculate spline mapping normalised cumulative distance to
        # linear samples in [0, 1]
=======
        cumulative_distance = np.insert(cumulative_distance, 0, 0)
        # save length for later and normalize
>>>>>>> 5293b7ae
        self._length = cumulative_distance[-1]

        # save masked length for later use
        mask = within_range(u, *self._raw_u_mask_limits)
        first = np.argmax(mask)
        last = -np.argmax(mask[::-1]) or -1
        self._masked_length = cumulative_distance[last] - cumulative_distance[first]

        cumulative_distance /= self._length

<<<<<<< HEAD
        self._equidistance_spline_tck, u = splprep(
            [u], u=cumulative_distance, s=0, k=self.order
        )
        self._equidistance_u_mask_limits = u[[first, last]]

    def _get_mask_for_u(self, u):
        u = np.atleast_1d(u)
        raw_u = splev([np.asarray(u)], self._equidistance_spline_tck)
        raw_u = einops.rearrange(raw_u, "1 1 b -> b")
        # we need to be careful here because there are precision issues with splines
        # and sometimes we get values below or above the limits when they should be equal
        return within_range(raw_u, *self._equidistance_u_mask_limits)

    def sample_spline(
            self, u: Union[float, np.ndarray], derivative_order: int = 0, masked: bool = True,
=======
        # finally create a spline parametrized by the normalised cumulative distance
        self._tck, _ = splprep(samples.T, u=cumulative_distance, s=0, k=self.order)

    def sample(
            self,
            u: Optional[Union[float, np.ndarray]] = None,
            separation: Optional[float] = None,
            derivative_order: int = 0
>>>>>>> 5293b7ae
    ) -> np.ndarray:
        """Sample points or derivatives on the spline.

        This function yields samples equidistant in Euclidean space
        along the spline for linearly spaced values of u.

        Parameters
        ----------
        u : Optional[Union[float, np.ndarray]]
            The positions to sample the spline at. These are in the normalized
            spline coordinate, which spans [0, 1]
        separation: Optional[float]
            The desired separation between sampling points in Euclidean space.
        derivative_order : int
            Order of the derivative to evaluate at each spline position.
            If 0, the position on the spline is returned.
            If greater than 0, the derivative of position is returned
            (e.g., 1 for tangent vector). The derivative_order must be less than
            or equal to the spline order. The default value is 0.

        Returns
        -------
        values : np.ndarray
            The values along the spline.
            If derivative_order is 0, returns positions.
            If calculate_derivative >0, returns derivative vectors.
        """
        if (derivative_order < 0) or (derivative_order > self.order):
            raise ValueError("derivative order must be [0, spline_order]")
<<<<<<< HEAD
        u = np.atleast_1d(u)

        raw_u = splev([np.asarray(u)], self._equidistance_spline_tck)
        samples = splev(raw_u, self._raw_spline_tck, der=derivative_order)
        samples = einops.rearrange(samples, "c 1 1 b -> b c")

        if masked:
            samples = samples[self._get_mask_for_u(u)]
        return samples

    def _get_equidistance_u(
        self, separation: float, approximate: bool = False, masked: bool = True
    ) -> np.ndarray:
        """Get equally spaced values of u.
=======
        if u is not None and separation is not None:
            raise ValueError("only one of u and separation should be provided.")
        if separation is not None:
            u = self._get_equidistant_spline_coordinate_values(separation)
        samples = splev(np.atleast_1d(u), self._tck)
        return np.stack(samples, axis=1)  # (n, d)

    def _get_equidistant_spline_coordinate_values(self, separation: float) -> np.ndarray:
        """Calculate spline coordinates for points with a given Euclidean separation.
>>>>>>> 5293b7ae

        Parameters
        ----------
        separation : float
<<<<<<< HEAD
            The distance between the u values in euclidian distance.
        approximate : bool
            Approximate the separation in order to include the extrema (also if masked!).
        masked : bool
            Only give values of u that fall within the mask limits.
=======
            The Euclidean distance between desired spline samples.
>>>>>>> 5293b7ae

        Returns
        -------
        u : np.ndarray
            The array of spline coordinate values.
        """
<<<<<<< HEAD
        if masked:
            length = self._masked_length
            min_u, max_u = self._equidistance_u_mask_limits
        else:
            length = self._length
            min_u, max_u = 0, 1

        n_points = int(length / separation)
        if n_points == 0:
            raise ValueError(f'separation ({separation}) must be less than '
                             f'length ({length})')

        if approximate:
            remainder = 0
        else:
            remainder = (length % separation) / length

        return np.linspace(min_u, max_u - remainder, n_points)

    def _get_equidistance_u_by_n_points(self, n_points: int, masked: bool = True):
        if masked:
            min_u, max_u = self._equidistance_u_mask_limits
        else:
            min_u, max_u = 0, 1

        return np.linspace(min_u, max_u, n_points)

    def sample_spline_equidistant(
        self, separation: float, derivative_order: int = 0, approximate: bool = False, masked: bool = True,
    ) -> np.ndarray:
        """Calculate equidistant spline samples with a defined separation.

        Parameters
        ----------
        sepration : float
            The distance between points in euclidian space.
        derivative_order : int
            Order of the derivative to evaluate at each spline position.
            If 0, the position on the spline is returned.
            If >0, the derivative of position is returned (e.g., 1 for tangent vector).
            derivative_order must be <= the spline order.
            Default value is 0.
        approximate : bool
            Approximate the separation in order to include the extrema (also if masked!).
        masked : bool
            Only give values of u that fall within the mask limits.
=======
        n_points = int(self._length // separation)
        if n_points == 0:
            raise ValueError(
                f'separation ({separation}) must be less than length ({self._length})'
            )
        remainder = (self._length % separation) / self._length
        return np.linspace(0, 1 - remainder, n_points)


class Spline3D(NDimensionalSpline):
    """3D spline model with a consistent local coordinate system.
>>>>>>> 5293b7ae

    Basis vectors for a local coordinate system along the spline can be calculated.
    In this coordinate system, z vectors are tangent to the spline and the xy-plane
    changes minimally and smoothly.
    """

    _rotation_sampler = PrivateAttr(Slerp)

    @validator("points")
    def _is_3d_coordinate_array(cls, v):
        if v.ndim != 2 or v.shape[-1] != 3:
            raise ValueError("must be an (n, 3) array")
        return v

    def _prepare_spline(self):
        super()._prepare_spline()
        self._prepare_orientation_sampler()

    def _prepare_orientation_sampler(self):
        """Prepare a sampler yielding smoothly varying orientations along the spline.

        This method constructs a set of rotation matrices which vary smoothly with
        the spline coordinate `u`. A sampler is then prepared which can be queried at
        any point(s) along the spline coordinate `u` and the resulting rotations vary 
        smoothly along the spline
        """
<<<<<<< HEAD
        if (derivative_order < 0) or (derivative_order > self.order):
            # derivative order must be 0 < derivative_order < spline_order
            raise ValueError("derivative order must be [0, spline_order]")
        u = self._get_equidistance_u(separation, approximate=approximate, masked=masked)
        return self.sample_spline(u, derivative_order=derivative_order, masked=False)

    def sample_spline_equidistant_by_number_of_points(self, n_points, masked=True, **kwargs):
        length = self._masked_length if masked else self._length
        separation = length / n_points
        separation = 10
        return self.sample_spline_equidistant(separation, masked, **kwargs)


class Spline3D(NDimensionalSpline):
    """3D spline model with interpolation of orientations along the spline.

    Basis vectors for a local coordinate system along the spline can be calculated.
    In this coordinate system, z vectors are tangent to the spline and the xy-plane
    changes minimally and smoothly.
    """

    _rotation_sampler = PrivateAttr(Slerp)

    @validator("points")
    def _is_3d_coordinate_array(cls, v):
        if v.ndim != 2 or v.shape[-1] != 3:
            raise ValueError("must be an (n, 3) array")
        return v

    def _prepare_splines(self):
        super()._prepare_splines()
        self._prepare_orientation_sampler()

    def _prepare_orientation_sampler(self):
        """Prepare a sampler yielding smoothly varying orientations along the spline.

        This method constructs a set of rotation matrices which vary smoothly with
        the spline coordinate `u`. A sampler is then prepared which can be queried at
        any point(s) along the spline coordinate `u` and the resulting rotations vary 
        smoothly along the spline
        """
        u = np.linspace(0, 1, num=self._n_spline_samples)
        z = self._sample_spline_z(u, masked=False)
=======
        u = np.linspace(0, 1, num=self._n_spline_samples)
        z = self._sample_spline_z(u)
>>>>>>> 5293b7ae
        y = calculate_y_vectors_from_z_vectors(z)
        x = np.cross(y, z)
        r = Rotation.from_matrix(np.stack([x, y, z], axis=-1))
        self._rotation_sampler = Slerp(u, r)

<<<<<<< HEAD
    def sample_spline_orientations(self, u: Union[float, np.ndarray], masked: bool = True):
=======
    def sample_spline_orientations(self, u: Union[float, np.ndarray]):
>>>>>>> 5293b7ae
        """Local coordinate system at any point along the spline."""
        rot = self._rotation_sampler(u)
        if rot.single:
            rot = Rotation.concatenate([rot])
<<<<<<< HEAD

        if masked:
            rot = rot[self._get_mask_for_u(u)]
        return rot

    def _sample_spline_z(self, u: Union[float, np.ndarray], masked: bool = True) -> np.ndarray:
        """Sample vectors tangent to the spline."""
        z = self.sample_spline(u, derivative_order=1, masked=masked)
        z /= np.linalg.norm(z, axis=1, keepdims=True)
        return z

    def _sample_spline_y(self, u: Union[float, np.ndarray], masked: bool = True) -> np.ndarray:
        """Sample vectors perpendicular to the spline."""
        rotations = self.sample_spline_orientations(u, masked=masked)
        return rotations.as_matrix()[..., 1]

    def sample_spline_orientations_equidistant(
        self, separation: float, approximate: bool = False, masked: bool = True
    ) -> Rotation:
        """Calculate orientations for equidistant samples with a defined separation."""
        u = self._get_equidistance_u(separation, approximate=approximate, masked=masked)
        return self.sample_spline_orientations(u, masked=False)
=======
        return rot

    def _sample_spline_z(self, u: Union[float, np.ndarray]) -> np.ndarray:
        """Sample vectors tangent to the spline."""
        z = self.sample(u, derivative_order=1)
        z /= np.linalg.norm(z, axis=1, keepdims=True)
        return z

    def _sample_spline_y(self, u: Union[float, np.ndarray]) -> np.ndarray:
        """Sample vectors perpendicular to the spline."""
        rotations = self.sample_spline_orientations(u)
        return rotations.as_matrix()[..., 1]

    def _get_equidistance_orientations(self, separation: float) -> Rotation:
        """Calculate orientations for equidistant samples with a defined separation."""
        u = self._get_equidistant_spline_coordinate_values(separation)
        return self.sample_spline_orientations(u)
>>>>>>> 5293b7ae
<|MERGE_RESOLUTION|>--- conflicted
+++ resolved
@@ -2,17 +2,14 @@
 
 from typing import Any, Dict, List, Optional, Tuple, Union
 
+import einops
 import numpy as np
 from psygnal import EventedModel
 from pydantic import PrivateAttr, conint, root_validator, validator
 from scipy.interpolate import splev, splprep
 from scipy.spatial.transform import Rotation, Slerp
 
-<<<<<<< HEAD
 from .utils import calculate_y_vectors_from_z_vectors, within_range
-=======
-from .utils import calculate_y_vectors_from_z_vectors
->>>>>>> 5293b7ae
 
 
 class NDimensionalSpline(EventedModel):
@@ -20,21 +17,13 @@
 
     points: np.ndarray
     order: conint(ge=1, le=5) = 3
-<<<<<<< HEAD
     smoothing: Optional[int] = None
     mask_limits: Tuple[int, int] = (0, -1)
-    _raw_u_mask_limits: Tuple[float, float] = PrivateAttr(())
-    _equidistance_u_mask_limits: Tuple[float, float] = PrivateAttr(())
-    _n_spline_samples: int = PrivateAttr(10000)
-    _raw_spline_tck: Tuple = PrivateAttr(())
-    _equidistance_spline_tck: Tuple = PrivateAttr(())
-    _length: float = PrivateAttr()
-    _masked_length: float = PrivateAttr()
-=======
     _n_spline_samples: int = PrivateAttr(10000)
     _tck = PrivateAttr(Tuple)
+    _u_mask_limits: Tuple[float, float] = PrivateAttr(())
     _length = PrivateAttr(float)
->>>>>>> 5293b7ae
+    _masked_length: float = PrivateAttr()
 
     class Config:
         """Pydantic BaseModel configuration."""
@@ -43,13 +32,8 @@
 
     def __init__(self, **kwargs):
         """Calculate the splines after validating the paramters."""
-<<<<<<< HEAD
         super().__init__(**kwargs)
-        self._prepare_splines()
-=======
-        super().__init__(points=points, order=order)
         self._prepare_spline()
->>>>>>> 5293b7ae
 
     @property
     def _ndim(self) -> int:
@@ -81,45 +65,20 @@
     def __setattr__(self, name: str, value: Any) -> None:
         """Overwritten so that splines are recalculated when points are updated."""
         super().__setattr__(name, value)
-<<<<<<< HEAD
         if name in ("points", "order", "smoothing", "mask_limits"):  # ensure splines stay in sync
-            self._prepare_splines()
-
-    def _prepare_splines(self) -> None:
-        self._fit_raw_spline_parameters()
-        self._fit_equidistance_spline_parameters()
-=======
-        if name in ("points", "order"):  # ensure splines stay in sync
             self._prepare_spline()
->>>>>>> 5293b7ae
 
     def _prepare_spline(self) -> None:
         """Spline parametrisation mapping [0, 1] to a smooth curve through spline points.
 
-<<<<<<< HEAD
         Note: equidistant sampling of this spline parametrisation will not yield
         equidistant samples in Euclidean space.
         """
-        self._raw_spline_tck, u = splprep(self.points.T, s=self.smoothing, k=self.order)
-        self._raw_u_mask_limits = u[list(self.mask_limits)]
-
-    def _fit_equidistance_spline_parameters(self) -> None:
-        """Calculate a mapping of normalised cumulative distance to linear range [0, 1].
-
-        * Normalised cumulative distance is the cumulative euclidean distance along
-          the spline rescaled to a range of [0, 1].
-        * The spline parametrisation calculated here can be used to
-        map linearly spaced valueswhich when used in the spline spline parametrisation,
-        yield equidistant points in Euclidean space.
-=======
-        Equidistant samples between 0 and 1 will yield points equidistant along
-        the spline in euclidean space.
->>>>>>> 5293b7ae
-        """
         # oversample an initial spline to ensure better distance parametrisation
         u = np.linspace(0, 1, self._n_spline_samples)
-        tck, _ = splprep(self.points.T, s=0, k=self.order)
+        tck, raw_u = splprep(self.points.T, s=0, k=self.order)
         samples = np.stack(splev(u, tck), axis=1)
+        raw_u_mask_limits = raw_u[list(self.mask_limits)]
 
         # calculate the cumulative length of line segments
         # as we move along the filament.
@@ -128,51 +87,29 @@
         cumulative_distance = np.cumsum(inter_point_distances)
         # prepend a zero, no distance has been covered
         # at start of spline parametrisation
-<<<<<<< HEAD
-        cumulative_distance = np.r_[[0], cumulative_distance]
-
-        # calculate spline mapping normalised cumulative distance to
-        # linear samples in [0, 1]
-=======
         cumulative_distance = np.insert(cumulative_distance, 0, 0)
         # save length for later and normalize
->>>>>>> 5293b7ae
         self._length = cumulative_distance[-1]
 
         # save masked length for later use
-        mask = within_range(u, *self._raw_u_mask_limits)
+        mask = within_range(u, *raw_u_mask_limits)
         first = np.argmax(mask)
         last = -np.argmax(mask[::-1]) or -1
         self._masked_length = cumulative_distance[last] - cumulative_distance[first]
 
         cumulative_distance /= self._length
 
-<<<<<<< HEAD
         self._equidistance_spline_tck, u = splprep(
             [u], u=cumulative_distance, s=0, k=self.order
         )
-        self._equidistance_u_mask_limits = u[[first, last]]
-
-    def _get_mask_for_u(self, u):
-        u = np.atleast_1d(u)
-        raw_u = splev([np.asarray(u)], self._equidistance_spline_tck)
-        raw_u = einops.rearrange(raw_u, "1 1 b -> b")
-        # we need to be careful here because there are precision issues with splines
-        # and sometimes we get values below or above the limits when they should be equal
-        return within_range(raw_u, *self._equidistance_u_mask_limits)
-
-    def sample_spline(
-            self, u: Union[float, np.ndarray], derivative_order: int = 0, masked: bool = True,
-=======
-        # finally create a spline parametrized by the normalised cumulative distance
-        self._tck, _ = splprep(samples.T, u=cumulative_distance, s=0, k=self.order)
+        self._u_mask_limits = u[[first, last]]
 
     def sample(
             self,
             u: Optional[Union[float, np.ndarray]] = None,
             separation: Optional[float] = None,
-            derivative_order: int = 0
->>>>>>> 5293b7ae
+            derivative_order: int = 0,
+            masked: bool = True,
     ) -> np.ndarray:
         """Sample points or derivatives on the spline.
 
@@ -202,22 +139,6 @@
         """
         if (derivative_order < 0) or (derivative_order > self.order):
             raise ValueError("derivative order must be [0, spline_order]")
-<<<<<<< HEAD
-        u = np.atleast_1d(u)
-
-        raw_u = splev([np.asarray(u)], self._equidistance_spline_tck)
-        samples = splev(raw_u, self._raw_spline_tck, der=derivative_order)
-        samples = einops.rearrange(samples, "c 1 1 b -> b c")
-
-        if masked:
-            samples = samples[self._get_mask_for_u(u)]
-        return samples
-
-    def _get_equidistance_u(
-        self, separation: float, approximate: bool = False, masked: bool = True
-    ) -> np.ndarray:
-        """Get equally spaced values of u.
-=======
         if u is not None and separation is not None:
             raise ValueError("only one of u and separation should be provided.")
         if separation is not None:
@@ -225,29 +146,27 @@
         samples = splev(np.atleast_1d(u), self._tck)
         return np.stack(samples, axis=1)  # (n, d)
 
-    def _get_equidistant_spline_coordinate_values(self, separation: float) -> np.ndarray:
+        if masked:
+            samples = samples[self._u_mask_limits]
+        return samples
+
+    def _get_equidistant_spline_coordinate_values(self, separation: float, approximate: bool, masked: bool) -> np.ndarray:
         """Calculate spline coordinates for points with a given Euclidean separation.
->>>>>>> 5293b7ae
 
         Parameters
         ----------
         separation : float
-<<<<<<< HEAD
-            The distance between the u values in euclidian distance.
+            The Euclidean distance between desired spline samples.
         approximate : bool
             Approximate the separation in order to include the extrema (also if masked!).
         masked : bool
             Only give values of u that fall within the mask limits.
-=======
-            The Euclidean distance between desired spline samples.
->>>>>>> 5293b7ae
 
         Returns
         -------
         u : np.ndarray
             The array of spline coordinate values.
         """
-<<<<<<< HEAD
         if masked:
             length = self._masked_length
             min_u, max_u = self._equidistance_u_mask_limits
@@ -275,38 +194,9 @@
 
         return np.linspace(min_u, max_u, n_points)
 
-    def sample_spline_equidistant(
-        self, separation: float, derivative_order: int = 0, approximate: bool = False, masked: bool = True,
-    ) -> np.ndarray:
-        """Calculate equidistant spline samples with a defined separation.
-
-        Parameters
-        ----------
-        sepration : float
-            The distance between points in euclidian space.
-        derivative_order : int
-            Order of the derivative to evaluate at each spline position.
-            If 0, the position on the spline is returned.
-            If >0, the derivative of position is returned (e.g., 1 for tangent vector).
-            derivative_order must be <= the spline order.
-            Default value is 0.
-        approximate : bool
-            Approximate the separation in order to include the extrema (also if masked!).
-        masked : bool
-            Only give values of u that fall within the mask limits.
-=======
-        n_points = int(self._length // separation)
-        if n_points == 0:
-            raise ValueError(
-                f'separation ({separation}) must be less than length ({self._length})'
-            )
-        remainder = (self._length % separation) / self._length
-        return np.linspace(0, 1 - remainder, n_points)
-
 
 class Spline3D(NDimensionalSpline):
-    """3D spline model with a consistent local coordinate system.
->>>>>>> 5293b7ae
+    """3D spline model with interpolation of orientations along the spline.
 
     Basis vectors for a local coordinate system along the spline can be calculated.
     In this coordinate system, z vectors are tangent to the spline and the xy-plane
@@ -333,107 +223,40 @@
         any point(s) along the spline coordinate `u` and the resulting rotations vary 
         smoothly along the spline
         """
-<<<<<<< HEAD
-        if (derivative_order < 0) or (derivative_order > self.order):
-            # derivative order must be 0 < derivative_order < spline_order
-            raise ValueError("derivative order must be [0, spline_order]")
-        u = self._get_equidistance_u(separation, approximate=approximate, masked=masked)
-        return self.sample_spline(u, derivative_order=derivative_order, masked=False)
-
-    def sample_spline_equidistant_by_number_of_points(self, n_points, masked=True, **kwargs):
-        length = self._masked_length if masked else self._length
-        separation = length / n_points
-        separation = 10
-        return self.sample_spline_equidistant(separation, masked, **kwargs)
-
-
-class Spline3D(NDimensionalSpline):
-    """3D spline model with interpolation of orientations along the spline.
-
-    Basis vectors for a local coordinate system along the spline can be calculated.
-    In this coordinate system, z vectors are tangent to the spline and the xy-plane
-    changes minimally and smoothly.
-    """
-
-    _rotation_sampler = PrivateAttr(Slerp)
-
-    @validator("points")
-    def _is_3d_coordinate_array(cls, v):
-        if v.ndim != 2 or v.shape[-1] != 3:
-            raise ValueError("must be an (n, 3) array")
-        return v
-
-    def _prepare_splines(self):
-        super()._prepare_splines()
-        self._prepare_orientation_sampler()
-
-    def _prepare_orientation_sampler(self):
-        """Prepare a sampler yielding smoothly varying orientations along the spline.
-
-        This method constructs a set of rotation matrices which vary smoothly with
-        the spline coordinate `u`. A sampler is then prepared which can be queried at
-        any point(s) along the spline coordinate `u` and the resulting rotations vary 
-        smoothly along the spline
-        """
         u = np.linspace(0, 1, num=self._n_spline_samples)
         z = self._sample_spline_z(u, masked=False)
-=======
-        u = np.linspace(0, 1, num=self._n_spline_samples)
-        z = self._sample_spline_z(u)
->>>>>>> 5293b7ae
         y = calculate_y_vectors_from_z_vectors(z)
         x = np.cross(y, z)
         r = Rotation.from_matrix(np.stack([x, y, z], axis=-1))
         self._rotation_sampler = Slerp(u, r)
 
-<<<<<<< HEAD
-    def sample_spline_orientations(self, u: Union[float, np.ndarray], masked: bool = True):
-=======
-    def sample_spline_orientations(self, u: Union[float, np.ndarray]):
->>>>>>> 5293b7ae
+    def sample_orientations(
+        self,
+        u: Optional[Union[float, np.ndarray]] = None,
+        separation: Optional[float] = None,
+        masked: bool = True,
+    ) -> Rotation:
         """Local coordinate system at any point along the spline."""
+        if u is not None and separation is not None:
+            raise ValueError("only one of u and separation should be provided.")
+        if separation is not None:
+            u = self._get_equidistant_spline_coordinate_values(separation)
+
         rot = self._rotation_sampler(u)
         if rot.single:
             rot = Rotation.concatenate([rot])
-<<<<<<< HEAD
-
-        if masked:
-            rot = rot[self._get_mask_for_u(u)]
+
+        if masked:
+            rot = rot[self._u_mask_limits]
         return rot
 
     def _sample_spline_z(self, u: Union[float, np.ndarray], masked: bool = True) -> np.ndarray:
         """Sample vectors tangent to the spline."""
-        z = self.sample_spline(u, derivative_order=1, masked=masked)
+        z = self.sample(u, derivative_order=1, masked=masked)
         z /= np.linalg.norm(z, axis=1, keepdims=True)
         return z
 
     def _sample_spline_y(self, u: Union[float, np.ndarray], masked: bool = True) -> np.ndarray:
         """Sample vectors perpendicular to the spline."""
-        rotations = self.sample_spline_orientations(u, masked=masked)
-        return rotations.as_matrix()[..., 1]
-
-    def sample_spline_orientations_equidistant(
-        self, separation: float, approximate: bool = False, masked: bool = True
-    ) -> Rotation:
-        """Calculate orientations for equidistant samples with a defined separation."""
-        u = self._get_equidistance_u(separation, approximate=approximate, masked=masked)
-        return self.sample_spline_orientations(u, masked=False)
-=======
-        return rot
-
-    def _sample_spline_z(self, u: Union[float, np.ndarray]) -> np.ndarray:
-        """Sample vectors tangent to the spline."""
-        z = self.sample(u, derivative_order=1)
-        z /= np.linalg.norm(z, axis=1, keepdims=True)
-        return z
-
-    def _sample_spline_y(self, u: Union[float, np.ndarray]) -> np.ndarray:
-        """Sample vectors perpendicular to the spline."""
-        rotations = self.sample_spline_orientations(u)
-        return rotations.as_matrix()[..., 1]
-
-    def _get_equidistance_orientations(self, separation: float) -> Rotation:
-        """Calculate orientations for equidistant samples with a defined separation."""
-        u = self._get_equidistant_spline_coordinate_values(separation)
-        return self.sample_spline_orientations(u)
->>>>>>> 5293b7ae
+        rotations = self.sample_orientations(u, masked=masked)
+        return rotations.as_matrix()[..., 1]