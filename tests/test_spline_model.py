"""Tests for NDimensionalSpline."""

import numpy as np
import pytest
from pydantic import ValidationError

from morphosamplers.spline import NDimensionalSpline, Spline3D

n_points = 10
zeros_column = np.zeros((n_points,))
coordinates = np.linspace(0, 1, n_points)
points_2d = np.column_stack([coordinates, coordinates])
expected_points_2d = np.array([[0.5, 0.5], [1, 1]])
points_3d = np.column_stack([zeros_column, coordinates, coordinates])
expected_points_3d = np.array([[0, 0.5, 0.5], [0, 1, 1]])
points_4d = np.column_stack([zeros_column, zeros_column, coordinates, coordinates])
expected_points_4d = np.array([[0, 0, 0.5, 0.5], [0, 0, 1, 1]])


@pytest.mark.parametrize(
    "points,expected_points",
    [
        (points_2d, expected_points_2d),
        (points_3d, expected_points_3d),
        (points_4d, expected_points_4d),
    ],
)
def test_n_dimensional_spline(points, expected_points):
    """Test NDimensionalSpline for 2D, 3D, and 4D splines."""
    spline_model = NDimensionalSpline(points=points, order=4)

    # test that spline order was set
    assert spline_model.order == 4

    # test samping single point
    sample_values = spline_model.sample(0.5)
    expected_single_value = np.atleast_2d(expected_points[0])
    np.testing.assert_allclose(expected_single_value, sample_values)

    # test sampling array of points
    sample_values = spline_model.sample(u=[0.5, 1])
    np.testing.assert_allclose(expected_points, sample_values)


def test_update_spline_points():
    """Test that updating the points recalculates the spline."""
    # line with slope 1
    initial_points = np.array([[0, 0], [0.2, 0.2], [0.3, 0.3], [1, 1]])
    spline_model = NDimensionalSpline(points=initial_points, order=2)

    value_initial_spline = spline_model.sample(u=0.5)
    np.testing.assert_allclose([[0.5, 0.5]], value_initial_spline)

    # line with slope 2
    updated_points = np.array([[0, 0], [0.2, 0.4], [0.3, 0.6], [1, 2]])
    spline_model.points = updated_points
    value_updated_spline = spline_model.sample(u=0.5)
    np.testing.assert_allclose([[0.5, 1]], value_updated_spline)


def test_update_spline_order():
    """Test that updating the order recalculates the spline.

    This does not test for correctness.
    """
    x_coordinate = np.linspace(0, 1, 10)
    y_coordinate = np.power(x_coordinate, 4)
    points = np.column_stack((x_coordinate, y_coordinate))
    initial_spline_order = 2
    spline_model = NDimensionalSpline(points=points, order=initial_spline_order)

    # get the value with the initial spline
    value_initial_spline = spline_model.sample(u=0.2)

    # update the spline order and get value at the same point
    updated_spline_order = 4
    spline_model.order = updated_spline_order
    value_updated_spline = spline_model.sample(u=0.2)

    with pytest.raises(AssertionError):
        # the updated value should be different because the spline is higher order
        np.testing.assert_allclose(value_initial_spline, value_updated_spline)


def test_spline_model_points_list():
    """Spline model should accept a list."""
    points = [
        [0, 1],
        [1, 1],
        [1, 2],
    ]
    _ = NDimensionalSpline(points=points, order=1)


@pytest.mark.parametrize("spline_order", [0.5, -1, 0, 6])
def test_invalid_spline_order(spline_order):
    """Spline order must be an integer in the range [1, 5]."""
    points = np.array([[0, 1], [1, 1], [1, 3], [1, 5], [1, 7], [1, 10], [1, 20]])
    with pytest.raises(ValidationError):
        _ = NDimensionalSpline(points=points, order=spline_order)


less_points = np.array([[0, 0]])
equal_points = np.array([[0, 0], [1, 1]])


@pytest.mark.parametrize("points", [less_points, equal_points])
def test_invalid_number_points(points):
    """Number of points should be greater than the spline order."""
    with pytest.raises(ValidationError):
        _ = NDimensionalSpline(points=points, order=2)


@pytest.mark.parametrize("derivative_order", [-1, 4])
def test_invalid_spline_derivatives(derivative_order):
    """Derivative order cannot be negative or > spline order."""
    points = np.array([[0, 1], [1, 1], [1, 3], [1, 5], [1, 7], [1, 10], [1, 20]])
    spline_model = NDimensionalSpline(points=points, order=3)

    with pytest.raises(ValueError):
        _ = spline_model.sample(u=0, derivative_order=derivative_order)

    with pytest.raises(ValueError):
<<<<<<< HEAD
        _ = spline_model.sample_spline_equidistant(
=======
        _ = spline_model.sample(
>>>>>>> 5293b7ae
            separation=1, derivative_order=derivative_order
        )


def test_spline_orientations():
    points = np.array([[0, 0, 0], [0, 0, 1], [0, 0, 2], [0, 0, 3]])
    spline = Spline3D(points=points, order=3)
<<<<<<< HEAD
    pt = spline.sample_spline(u=0)
=======
    pt = spline.sample(u=0)
>>>>>>> 5293b7ae
    # lower atol, as it's very strict by default, much more than np.allclose
    np.testing.assert_allclose(pt, 0, atol=1e-20)
    ori = spline.sample_spline_orientations(u=0)
    np.testing.assert_allclose(ori.apply([0, 0, 1]), [[0, 0, 1]])<|MERGE_RESOLUTION|>--- conflicted
+++ resolved
@@ -121,11 +121,7 @@
         _ = spline_model.sample(u=0, derivative_order=derivative_order)
 
     with pytest.raises(ValueError):
-<<<<<<< HEAD
-        _ = spline_model.sample_spline_equidistant(
-=======
         _ = spline_model.sample(
->>>>>>> 5293b7ae
             separation=1, derivative_order=derivative_order
         )
 
@@ -133,12 +129,8 @@
 def test_spline_orientations():
     points = np.array([[0, 0, 0], [0, 0, 1], [0, 0, 2], [0, 0, 3]])
     spline = Spline3D(points=points, order=3)
-<<<<<<< HEAD
-    pt = spline.sample_spline(u=0)
-=======
     pt = spline.sample(u=0)
->>>>>>> 5293b7ae
     # lower atol, as it's very strict by default, much more than np.allclose
     np.testing.assert_allclose(pt, 0, atol=1e-20)
-    ori = spline.sample_spline_orientations(u=0)
+    ori = spline.sample_orientations(u=0)
     np.testing.assert_allclose(ori.apply([0, 0, 1]), [[0, 0, 1]])